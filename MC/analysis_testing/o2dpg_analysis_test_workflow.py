#!/usr/bin/env python3

#
# Analsysis task functionality
#
# --> to inject analysis tasks into an existing workflow <--
#
# From another script one can call (example taken from the o2dpg_sim_workflow)
# add_analysis_tasks(workflow["stages"], needs=[AOD_merge_task["name"]], is_mc=True))
#
# --> create a stand-alone workflow file with only analyses <--
#
# Help message:
# usage: o2dpg_analysis_test_workflow.py [-h] -f INPUT_FILE [-a ANALYSIS_DIR] [-o OUTPUT] [--is-mc] [--with-qc-upload] [--run-number RUN_NUMBER] [--pass-name PASS_NAME] [--period-name PERIOD_NAME] [--config CONFIG] [--only-analyses [ONLY_ANALYSES [ONLY_ANALYSES ...]]]
#
# Create analysi test workflow
#
# optional arguments:
#   -h, --help            show this help message and exit
#   -f INPUT_FILE, --input-file INPUT_FILE
#                         full path to the AO2D input
#   -a ANALYSIS_DIR, --analysis-dir ANALYSIS_DIR
#                         the analysis output and working directory
#   -o OUTPUT, --output OUTPUT
#                         the workflow file name
#   --is-mc               whether the input comes from MC (data assumed otherwise)
#   --with-qc-upload
#   --run-number RUN_NUMBER
#                         the run number
#   --pass-name PASS_NAME
#                         pass name
#   --period-name PERIOD_NAME
#                         prodcution tag
#   --config CONFIG       overwrite the default config JSON. Pass as </path/to/file>, will be automatically configured to json://
#   --only-analyses [ONLY_ANALYSES [ONLY_ANALYSES ...]]
#                         filter only on these analyses
#
# Only the -f/--input-file argument is required in both cases, MC or data
# If run --with-upload-qc is enabled, --period-name is required as well; in addition, when running on data, also --pass-name is required; for MC that is set to passMC
#
# Example for data
# 1. o2dpg_analysis_test_workflow.py -f </path/to/AO2D.root>
# This constructs all analysis workflows compatible with data
# 2. o2dpg_analysis_test_workflow.py -f </path/to/AO2D.root> --with-qc-upload --pass-name <some-pass-name> --period-name <some-period-name>
# This in addition adds tasks to upload data the analysis results to the CCDB
# 3. o2dpg_analysis_test_workflow.py -f </path/to/AO2D.root> --only-analyses MCHistograms EventTrackQA EventSelectionQA
# Filter only desired analyses. NOTE in this case: The analysis MCHistograms would automatically be taken out again by the script since it is not compatible with data
#
# Of course one if free to combine the above arguments
#
# If run on MC, just pass the flag --is-mc
#
# Now it is time to run the workflow
#
# ${O2DPG_ROOT}/MC/bin/o2_dpg_workflow_runner.py -f workflow.json
#
# If your analyses are embedded in a wider workflow (e.g. one created with o2dpg_sim_workflow) you can do
# 1. ${O2DPG_ROOT}/MC/bin/o2_dpg_workflow_runner.py -f workflow.json --target-labels Analysis
# to run everything which is labelled with "Analysis" (which would basically be all analyses)
# 2. ${O2DPG_ROOT}/MC/bin/o2_dpg_workflow_runner.py -f workflow.json -tt Analysis_<ana_name>
# to run only this specific analysis
#
import sys
import importlib.util
import argparse
from os import environ
from os.path import join, exists, abspath, expanduser
import json

# make sure O2DPG + O2 is loaded
O2DPG_ROOT=environ.get('O2DPG_ROOT')

if O2DPG_ROOT is None:
    print('ERROR: This needs O2DPG loaded')
    sys.exit(1)

# dynamically import required utilities
module_name = "o2dpg_workflow_utils"
spec = importlib.util.spec_from_file_location(module_name, join(O2DPG_ROOT, "MC", "bin", "o2dpg_workflow_utils.py"))
o2dpg_workflow_utils = importlib.util.module_from_spec(spec)
sys.modules[module_name] = o2dpg_workflow_utils
spec.loader.exec_module(o2dpg_workflow_utils)
from o2dpg_workflow_utils import createTask, dump_workflow

module_name = "o2dpg_analysis_test_utils"
spec = importlib.util.spec_from_file_location(module_name, join(O2DPG_ROOT, "MC", "analysis_testing", "o2dpg_analysis_test_utils.py"))
o2dpg_analysis_test_utils = importlib.util.module_from_spec(spec)
sys.modules[module_name] = o2dpg_analysis_test_utils
spec.loader.exec_module(o2dpg_analysis_test_utils)
from o2dpg_analysis_test_utils import *


<<<<<<< HEAD
def create_ana_task(name, cmd, output_dir, *, needs=None, shmsegmentsize="--shm-segment-size 2000000000",
                    aodmemoryratelimit="--aod-memory-rate-limit 500000000",
                    readers="--readers 1", extraarguments="-b", is_mc=False):
=======
def create_ana_task(name, cmd, output_dir, *, needs=None, extraarguments="-b", is_mc=False):
>>>>>>> 3cf5219f
    """Quick helper to create analysis task

    This creates an analysis task from various arguments

    Args:
        name: str
            desired analysis name
        cmd: str
            command line to run
        output_dir: str
            analysis output and work directory
    Keyword args (optional):
        needs: tuple, list
            list of other tasks to be run before
        extraarguments: str
            O2/DPL argument string for any other desired arguments to be added to the executed cmd
    Return:
        dict: the task dictionary
    """
    # if another workflow want to use it from the outside, allow to inject dependencies before analyses can be run
    if needs is None:
        # set to empty list
        needs = []
    task = createTask(name=full_ana_name(name), cwd=join(output_dir, name), lab=[ANALYSIS_LABEL, name], cpu=1, mem='2000', needs=needs)
    if is_mc:
        task["labels"].append(ANALYSIS_LABEL_ON_MC)
    task['cmd'] = f"{cmd} {extraarguments}"
    return task


def load_analyses(analyses_only=None, include_disabled_analyses=False):
    analyses_config = join(O2DPG_ROOT, "MC", "config", "analysis_testing", "json", "analyses_config.json")
    with open (analyses_config, "r") as f:
        analyses_config = json.load(f)["analyses"]

    collect_analyses = []
    for ana in analyses_config:
        if analyses_only and ana["name"] not in analyses_only:
            continue
        if not ana.get("enabled", False) and not include_disabled_analyses:
            print(f"INFO: Analysis {ana['name']} not added since it is disabled")
            continue
        collect_analyses.append(ana)

    return collect_analyses


def add_analysis_post_processing_tasks(workflow):
    """add post-processing step to analysis tasks if possible

    Args:
        workflow: list
            current list of tasks
    """
    analyses_to_add_for = {}
    # collect analyses in current workflow
    for task in workflow:
        if ANALYSIS_LABEL in task["labels"]:
            analyses_to_add_for[task["name"]] = task

    for ana in load_analyses(include_disabled_analyses=True):
        if not ana["expected_output"]:
            continue
        ana_name_raw = ana["name"]
        post_processing_macro = join(O2DPG_ROOT, "MC", "analysis_testing", "post_processing", f"{ana_name_raw}.C")
        if not exists(post_processing_macro):
            continue
        ana_name = full_ana_name(ana_name_raw)
        if ana_name not in analyses_to_add_for:
            continue
        pot_ana = analyses_to_add_for[ana_name]
        cwd = pot_ana["cwd"]
        needs = [ana_name]
        task = createTask(name=f"{ANALYSIS_LABEL}_post_processing_{ana_name_raw}", cwd=join(cwd, "post_processing"), lab=[ANALYSIS_LABEL, f"{ANALYSIS_LABEL}PostProcessing", ana_name_raw], cpu=1, mem='2000', needs=needs)
        input_files = ",".join([f"../{eo}" for eo in ana["expected_output"]])
        cmd = f"\\(\\\"{input_files}\\\",\\\"./\\\"\\)"
        task["cmd"] = f"root -l -b -q {post_processing_macro}{cmd}"
        workflow.append(task)

def get_additional_workflows(input_aod):
    additional_workflows = []

    # Treat case we have a text file as input. Use the first line in this case
    if input_aod.endswith(".txt"):
        if input_aod.startswith("@"):
            input_aod = input_aod[1:]
        with open(input_aod) as f:
            input_aod = f.readline().strip('\n')

    if input_aod.endswith(".root"):
        from ROOT import TFile
        if input_aod.startswith("alien://"):
            from ROOT import TGrid
            TGrid.Connect("alien")
        froot = TFile.Open(input_aod, "READ")
        found_O2collision_001 = False
        found_O2zdc_001 = False
        found_O2bc_001 = False
        found_O2trackextra_001 = False
        for i in froot.GetListOfKeys():
            if "DF_" not in i.GetName():
                continue
            df_dir = froot.Get(i.GetName())
            # print(i)
            for j in df_dir.GetListOfKeys():
                # print(j)
                if "O2collision_001" in j.GetName():
                    found_O2collision_001 = True
                if "O2zdc_001" in j.GetName():
                    found_O2zdc_001 = True
                if "O2bc_001" in j.GetName():
                    found_O2bc_001 = True
                if "O2trackextra_001" in j.GetName():
                    found_O2trackextra_001 = True 
            if not found_O2collision_001:
                additional_workflows.append("o2-analysis-collision-converter --doNotSwap")
            if not found_O2zdc_001:
                additional_workflows.append("o2-analysis-zdc-converter")
            if not found_O2bc_001:
                additional_workflows.append("o2-analysis-bc-converter")
            if not found_O2trackextra_001:
                additional_workflows.append("o2-analysis-tracks-extra-converter")
            break
    return additional_workflows


<<<<<<< HEAD
def add_analysis_tasks(workflow, input_aod="./AO2D.root", output_dir="./Analysis", *, analyses_only=None, is_mc=True, collision_system=None, needs=None, autoset_converters=False, include_disabled_analyses=False, timeout=None):
=======
def add_analysis_tasks(workflow, input_aod="./AO2D.root", output_dir="./Analysis", *, analyses_only=None, is_mc=True, collision_system=None, needs=None, autoset_converters=False, include_disabled_analyses=False, timeout=None, add_common_args=None):
>>>>>>> 3cf5219f
    """Add default analyses to user workflow

    Args:
        workflow: list
            list of tasks to add the analyses to
        input_aod: str
            path to AOD to be analysed
        output_dir: str
            top-level output directory under which the analysis is executed and potential results are saved
    Keyword arguments:
        analyses_only: iter (optional)
            pass iterable of analysis names so only those will be considered
        is_mc: bool
            whether or not MC is expected, otherwise data is assumed
        needs: iter (optional)
            if specified, list of other tasks which need to be run before
    """

    if not input_aod.startswith("alien://"):
        input_aod = abspath(input_aod)
    if input_aod.endswith(".txt") and not input_aod.startswith("@"):
        input_aod = f"@{input_aod}"

    additional_workflows = []
    if autoset_converters: # This is needed to run with the latest TAG of the O2Physics with the older data
        additional_workflows = get_additional_workflows(input_aod)

    data_or_mc = ANALYSIS_VALID_MC if is_mc else ANALYSIS_VALID_DATA
    collision_system = get_collision_system(collision_system)

    for ana in load_analyses(analyses_only, include_disabled_analyses=include_disabled_analyses):
        if is_mc and not ana.get("valid_mc", False):
            print(f"INFO: Analysis {ana['name']} not added since not valid in MC")
            continue
        if not is_mc and not ana.get("valid_data", False):
            print(f"INFO: Analysis {ana['name']} not added since not valid in data")
            continue

        configuration = get_configuration(ana["name"], data_or_mc, collision_system)
        if not configuration:
            print(f"INFO: Analysis {ana['name']} excluded due to no valid configuration")
<<<<<<< HEAD
            continue
        print(f"INFO: Analysis {ana['name']} uses configuration {configuration}")
=======
            continue
        print(f"INFO: Analysis {ana['name']} uses configuration {configuration}")

        add_common_args_ana = get_common_args_as_string(ana["name"], add_common_args)
        if not add_common_args_ana:
            print(f"ERROR: Cannot parse common args for analysis {ana['name']}")
            continue
>>>>>>> 3cf5219f

        for i in additional_workflows:
            if i not in ana["tasks"]:
                # print("Appending extra task", i, "to analysis", ana["name"], "as it is not there yet and needed for conversion")
                ana["tasks"].append(i)
        piped_analysis = f" --configuration {configuration} | ".join(ana["tasks"])
        piped_analysis += f" --configuration {configuration} --aod-file {input_aod}"
        piped_analysis += add_common_args_ana
        if timeout is not None:
            piped_analysis += f" --time-limit {timeout}"
        workflow.append(create_ana_task(ana["name"], piped_analysis, output_dir, needs=needs, is_mc=is_mc))

    # append potential post-processing
    add_analysis_post_processing_tasks(workflow)


def add_analysis_qc_upload_tasks(workflow, period_name, run_number, pass_name):
    """add o2-qc-upload-root-objects to specified analysis tasks

    The analysis name has simply to be present in the workflow. Then adding these upload tasks works
    for any analysis because it does not have to have any knowledge about the analysis.

    Args:
        workflow: list
            current list of tasks
        ana_tasks_expected_outputs: list of tuples
            [(AnalysisName_1, (expected_output_1_1, expected_output_1_2, ...)), ..., (AnalysisName_N, (expected_output_N_1, expected_output_N_2, ...)) ]
    """
    analyses_to_add_for = {}
    # collect analyses in current workflow
    for task in workflow:
        if ANALYSIS_LABEL in task["labels"]:
            analyses_to_add_for[task["name"]] = task

    for ana in load_analyses(include_disabled_analyses=True):
        if not ana["expected_output"]:
            continue
        ana_name_raw = ana["name"]
        ana_name = full_ana_name(ana_name_raw)
        if ana_name not in analyses_to_add_for:
            continue
        # search through workflow stages if we can find the requested analysis
        pot_ana = analyses_to_add_for[ana_name]
        cwd = pot_ana["cwd"]
        qc_tag = f"Analysis{ana_name_raw}"
        needs = [ana_name]
        provenance = "qc_mc" if ANALYSIS_LABEL_ON_MC in pot_ana["labels"] else "qc"
        for eo in ana["expected_output"]:
            # this seems unnecessary but to ensure backwards compatible behaviour...
            rename_output = eo.strip(".root")
            rename_output = f"{rename_output}_{ana_name_raw}.root"
            # add upload task for each expected output file
            task = createTask(name=f"{ANALYSIS_LABEL}_finalize_{ana_name_raw}_{rename_output}", cwd=cwd, lab=[f"{ANALYSIS_LABEL}Upload", ana_name_raw], cpu=1, mem='2000', needs=needs)
            # This has now to be renamed for upload, as soon as that is done, the output is renamed back to its original, there is in general no point of renaming it on disk only because one specific tasks needs a renamed version of it
            rename_cmd = f"mv {eo} {rename_output}"
            rename_back_cmd = f"mv {rename_output} {eo}"
            task["cmd"] = f"{rename_cmd} && o2-qc-upload-root-objects --input-file ./{rename_output} --qcdb-url ccdb-test.cern.ch:8080 --task-name Analysis{ana_name_raw} --detector-code AOD --provenance {provenance} --pass-name {pass_name} --period-name {period_name} --run-number {run_number} && {rename_back_cmd} "
            workflow.append(task)


def run(args):
    """digesting what comes from the command line"""
    if args.with_qc_upload and (not args.pass_name or not args.period_name):
        print("ERROR: QC upload was requested, however in that case a --pass-name and --period-name are required")
        return 1

    workflow = []
<<<<<<< HEAD
    add_analysis_tasks(workflow, args.input_file, expanduser(args.analysis_dir), is_mc=args.is_mc, analyses_only=args.only_analyses, autoset_converters=args.autoset_converters, include_disabled_analyses=args.include_disabled, timeout=args.timeout, collision_system=args.collision_system)
=======
    add_analysis_tasks(workflow, args.input_file, expanduser(args.analysis_dir), is_mc=args.is_mc, analyses_only=args.only_analyses, autoset_converters=args.autoset_converters, include_disabled_analyses=args.include_disabled, timeout=args.timeout, collision_system=args.collision_system, add_common_args=args.add_common_args)
>>>>>>> 3cf5219f
    if args.with_qc_upload:
        add_analysis_qc_upload_tasks(workflow, args.period_name, args.run_number, args.pass_name)
    if not workflow:
        print("WARNING: Nothing was added")
    dump_workflow(workflow, args.output)
    print("Now you can run the workflow e.g.", "`${O2DPG_ROOT}/MC/bin/o2_dpg_workflow_runner.py" + f" -f {args.output}`")
    return 0


def main():
    """entry point when run directly from command line"""
    parser = argparse.ArgumentParser(description='Create analysis test workflow')
    parser.add_argument("-f", "--input-file", dest="input_file", default="./AO2D.root", help="full path to the AO2D input", required=True)
    parser.add_argument("-a", "--analysis-dir", dest="analysis_dir", default="./Analysis", help="the analysis output and working directory")
    parser.add_argument("-o", "--output", default="workflow_analysis_test.json", help="the workflow file name")
    parser.add_argument("--is-mc", dest="is_mc", action="store_true", help="whether the input comes from MC (data assumed otherwise)")
    parser.add_argument("--with-qc-upload", dest="with_qc_upload", action="store_true")
    parser.add_argument("--run-number", dest="run_number", type=int, default=300000, help="the run number")
    parser.add_argument("--pass-name", dest="pass_name", help="pass name")
    parser.add_argument("--period-name", dest="period_name", help="period name")
    parser.add_argument("--only-analyses", dest="only_analyses", nargs="*", help="filter only on these analyses")
    parser.add_argument("--include-disabled", dest="include_disabled", action="store_true", help="ignore if an analysis is disabled an run anyway")
    parser.add_argument("--autoset-converters", dest="autoset_converters", action="store_true", help="Compatibility mode to automatically set the converters for the analysis")
    parser.add_argument("--timeout", type=int, default=None, help="Timeout for analysis tasks in seconds.")
    parser.add_argument("--collision-system", dest="collision_system", help="Set the collision system. If not set, tried to be derived from ALIEN_JDL_LPMInterationType. Fallback to pp")
<<<<<<< HEAD
=======
    parser.add_argument("--add-common-args", dest="add_common_args", nargs="*", help="Pass additional common arguments per analysis, for instance --add-common-args EMCAL-shm-segment-size 2500000000 will add --shm-segment-size 2500000000 to the EMCAL analysis")
>>>>>>> 3cf5219f
    parser.set_defaults(func=run)
    args = parser.parse_args()
    return(args.func(args))

if __name__ == "__main__":
    sys.exit(main())<|MERGE_RESOLUTION|>--- conflicted
+++ resolved
@@ -90,13 +90,7 @@
 from o2dpg_analysis_test_utils import *
 
 
-<<<<<<< HEAD
-def create_ana_task(name, cmd, output_dir, *, needs=None, shmsegmentsize="--shm-segment-size 2000000000",
-                    aodmemoryratelimit="--aod-memory-rate-limit 500000000",
-                    readers="--readers 1", extraarguments="-b", is_mc=False):
-=======
 def create_ana_task(name, cmd, output_dir, *, needs=None, extraarguments="-b", is_mc=False):
->>>>>>> 3cf5219f
     """Quick helper to create analysis task
 
     This creates an analysis task from various arguments
@@ -223,11 +217,7 @@
     return additional_workflows
 
 
-<<<<<<< HEAD
-def add_analysis_tasks(workflow, input_aod="./AO2D.root", output_dir="./Analysis", *, analyses_only=None, is_mc=True, collision_system=None, needs=None, autoset_converters=False, include_disabled_analyses=False, timeout=None):
-=======
 def add_analysis_tasks(workflow, input_aod="./AO2D.root", output_dir="./Analysis", *, analyses_only=None, is_mc=True, collision_system=None, needs=None, autoset_converters=False, include_disabled_analyses=False, timeout=None, add_common_args=None):
->>>>>>> 3cf5219f
     """Add default analyses to user workflow
 
     Args:
@@ -269,10 +259,6 @@
         configuration = get_configuration(ana["name"], data_or_mc, collision_system)
         if not configuration:
             print(f"INFO: Analysis {ana['name']} excluded due to no valid configuration")
-<<<<<<< HEAD
-            continue
-        print(f"INFO: Analysis {ana['name']} uses configuration {configuration}")
-=======
             continue
         print(f"INFO: Analysis {ana['name']} uses configuration {configuration}")
 
@@ -280,7 +266,6 @@
         if not add_common_args_ana:
             print(f"ERROR: Cannot parse common args for analysis {ana['name']}")
             continue
->>>>>>> 3cf5219f
 
         for i in additional_workflows:
             if i not in ana["tasks"]:
@@ -348,11 +333,7 @@
         return 1
 
     workflow = []
-<<<<<<< HEAD
-    add_analysis_tasks(workflow, args.input_file, expanduser(args.analysis_dir), is_mc=args.is_mc, analyses_only=args.only_analyses, autoset_converters=args.autoset_converters, include_disabled_analyses=args.include_disabled, timeout=args.timeout, collision_system=args.collision_system)
-=======
     add_analysis_tasks(workflow, args.input_file, expanduser(args.analysis_dir), is_mc=args.is_mc, analyses_only=args.only_analyses, autoset_converters=args.autoset_converters, include_disabled_analyses=args.include_disabled, timeout=args.timeout, collision_system=args.collision_system, add_common_args=args.add_common_args)
->>>>>>> 3cf5219f
     if args.with_qc_upload:
         add_analysis_qc_upload_tasks(workflow, args.period_name, args.run_number, args.pass_name)
     if not workflow:
@@ -378,10 +359,7 @@
     parser.add_argument("--autoset-converters", dest="autoset_converters", action="store_true", help="Compatibility mode to automatically set the converters for the analysis")
     parser.add_argument("--timeout", type=int, default=None, help="Timeout for analysis tasks in seconds.")
     parser.add_argument("--collision-system", dest="collision_system", help="Set the collision system. If not set, tried to be derived from ALIEN_JDL_LPMInterationType. Fallback to pp")
-<<<<<<< HEAD
-=======
     parser.add_argument("--add-common-args", dest="add_common_args", nargs="*", help="Pass additional common arguments per analysis, for instance --add-common-args EMCAL-shm-segment-size 2500000000 will add --shm-segment-size 2500000000 to the EMCAL analysis")
->>>>>>> 3cf5219f
     parser.set_defaults(func=run)
     args = parser.parse_args()
     return(args.func(args))
